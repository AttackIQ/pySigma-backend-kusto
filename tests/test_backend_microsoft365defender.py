--- conflicted
+++ resolved
@@ -210,7 +210,41 @@
           '"pastebin.com" or RemoteUrl contains "anothersite.com")']
 
 
-<<<<<<< HEAD
+def test_microsoft365defender_escape_cmdline_slash(microsoft365defender_backend: Microsoft365DefenderBackend):
+    assert microsoft365defender_backend.convert(
+        SigmaCollection.from_yaml(r"""
+            title: Delete All Scheduled Tasks
+            id: 220457c1-1c9f-4c2e-afe6-9598926222c1
+            status: test
+            description: Detects the usage of schtasks with the delete flag and the asterisk symbol to delete all tasks from the schedule of the local computer, including tasks scheduled by other users.
+            references:
+                - https://docs.microsoft.com/en-us/windows-server/administration/windows-commands/schtasks-delete
+            author: Nasreddine Bencherchali (Nextron Systems)
+            date: 2022/09/09
+            tags:
+                - attack.impact
+                - attack.t1489
+            logsource:
+                category: process_creation
+                product: windows
+            detection:
+                selection:
+                    Image|endswith: '\schtasks.exe'
+                    CommandLine|contains|all:
+                        - ' /delete '
+                        - '/tn \*'
+                        - ' /f'
+                condition: selection
+            falsepositives:
+                - Unlikely
+            level: high
+        """)
+    ) == ['DeviceProcessEvents\n| where FolderPath endswith "\\\\schtasks.exe" and '
+          '(ProcessCommandLine contains " /delete " and '
+          'ProcessCommandLine contains "/tn *" and '
+          'ProcessCommandLine contains " /f")']
+
+
 def test_microsoft365defender_cmdline_filters(microsoft365defender_backend: Microsoft365DefenderBackend):
     assert microsoft365defender_backend.convert(
         SigmaCollection.from_yaml(
@@ -228,27 +262,10 @@
                 - attack.defense_evasion
                 - attack.t1562.004
                 - attack.s0246
-=======
-def test_microsoft365defender_escape_cmdline_slash(microsoft365defender_backend: Microsoft365DefenderBackend):
-    assert microsoft365defender_backend.convert(
-        SigmaCollection.from_yaml(r"""
-            title: Delete All Scheduled Tasks
-            id: 220457c1-1c9f-4c2e-afe6-9598926222c1
-            status: test
-            description: Detects the usage of schtasks with the delete flag and the asterisk symbol to delete all tasks from the schedule of the local computer, including tasks scheduled by other users.
-            references:
-                - https://docs.microsoft.com/en-us/windows-server/administration/windows-commands/schtasks-delete
-            author: Nasreddine Bencherchali (Nextron Systems)
-            date: 2022/09/09
-            tags:
-                - attack.impact
-                - attack.t1489
->>>>>>> 8833c504
-            logsource:
-                category: process_creation
-                product: windows
-            detection:
-<<<<<<< HEAD
+            logsource:
+                category: process_creation
+                product: windows
+            detection:
                 selection_img:
                     - Image|endswith: '\netsh.exe'
                     - OriginalFileName: 'netsh.exe'
@@ -275,21 +292,4 @@
           'enable=yes profile=Any" or ProcessCommandLine contains "advfirewall firewall add rule name=Dropbox dir=in '
           'action=allow \\"program=" and ProcessCommandLine contains ":\\\\Program Files\\\\Dropbox\\\\Client\\\\Dropbox.exe\\" '
           'enable=yes profile=Any")))'
-          ]
-=======
-                selection:
-                    Image|endswith: '\schtasks.exe'
-                    CommandLine|contains|all:
-                        - ' /delete '
-                        - '/tn \*'
-                        - ' /f'
-                condition: selection
-            falsepositives:
-                - Unlikely
-            level: high
-        """)
-    ) == ['DeviceProcessEvents\n| where FolderPath endswith "\\\\schtasks.exe" and '
-          '(ProcessCommandLine contains " /delete " and '
-          'ProcessCommandLine contains "/tn *" and '
-          'ProcessCommandLine contains " /f")']
->>>>>>> 8833c504
+          ]